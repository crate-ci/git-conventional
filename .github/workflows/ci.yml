--- conflicted
+++ resolved
@@ -52,11 +52,7 @@
     - name: Test
       run: cargo hack test --feature-powerset --workspace
   msrv:
-<<<<<<< HEAD
-    name: "Check MSRV: 1.74"
-=======
     name: "Check MSRV"
->>>>>>> 82cf9a62
     runs-on: ubuntu-latest
     steps:
     - name: Checkout repository
@@ -64,11 +60,7 @@
     - name: Install Rust
       uses: dtolnay/rust-toolchain@stable
       with:
-<<<<<<< HEAD
-        toolchain: "1.74"  # MSRV
-=======
         toolchain: stable
->>>>>>> 82cf9a62
     - uses: Swatinem/rust-cache@v2
     - uses: taiki-e/install-action@cargo-hack
     - name: Default features
@@ -125,11 +117,7 @@
     - name: Install Rust
       uses: dtolnay/rust-toolchain@stable
       with:
-<<<<<<< HEAD
-        toolchain: "1.74"  # MSRV
-=======
         toolchain: "1.76"  # STABLE
->>>>>>> 82cf9a62
         components: clippy
     - uses: Swatinem/rust-cache@v2
     - name: Install SARIF tools
